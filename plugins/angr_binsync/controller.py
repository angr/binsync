import os
import logging

from angrmanagement.ui.views import CodeView
from angr.analyses.decompiler.structured_codegen import DummyStructuredCodeGenerator
from angr import knowledge_plugins
import angr
import logging

from binsync.common.controller import *
from binsync.data import StackOffsetType, Function, FunctionHeader
import binsync

<<<<<<< HEAD
_l = logging.getLogger(name=__name__)
=======
l = logging.getLogger(__name__)
>>>>>>> 69b661aa

class AngrBinSyncController(BinSyncController):
    """
    The class used for all pushing/pulling and merging based actions with BinSync data.
    This class is resposible for handling callbacks that are done by changes from the local user
    and responsible for running a thread to get new changes from other users.
    """

    def __init__(self, workspace):
        super(AngrBinSyncController, self).__init__()
        self._workspace = workspace
        self._instance = workspace.instance

    def binary_hash(self) -> str:
        return self._instance.project.loader.main_object.md5.hex()

    def active_context(self):
        curr_view = self._workspace.view_manager.current_tab
        if not curr_view:
            return None

        try:
            func = curr_view.function
        except NotImplementedError:
            return None

        if func is None or func.am_obj is None:
            return None

        return binsync.data.Function(
            func.addr, 0, header=FunctionHeader(func.name, func.addr)
        )

    def binary_path(self) -> Optional[str]:
        try:
            return self._instance.project.loader.main_object.binary
        except Exception:
            return None

    def get_func_size(self, func_addr) -> int:
        try:
            func = self._instance.kb.functions[func_addr]
            return func.size
        except KeyError:
            return 0

    #
    # Display Fillers
    #

    def fill_struct(self, struct_name, user=None, state=None):
        pass

    @init_checker
    @make_ro_state
    def fill_function(self, func_addr, user=None, state=None):
        func = self._instance.kb.functions[func_addr]

        # re-decompile a function if needed
        decompilation = self.decompile_function(func)

        sync_func: binsync.data.Function = self.pull_function(func.addr, user=user)
        if sync_func is None:
            # the function does not exist for that user's state
            return False

        # ==== Function Name ==== #
<<<<<<< HEAD
        if _func.name and _func.name != func.name:
            func.name = _func.name
            decompilation.cfunc.name = _func.name
            decompilation.cfunc.demangled_name = _func.name
=======
        if sync_func.name and sync_func.name != func.name:
            func.name = sync_func.name
            decompilation.cfunc.name = sync_func.name
            decompilation.cfunc.demangled_name = sync_func.name
>>>>>>> 69b661aa

        # ==== Comments ==== #
        for addr, cmt in self.pull_func_comments(func_addr).items():
            if not cmt or not cmt.comment:
                continue

            if cmt.decompiled:
                pos = decompilation.map_addr_to_pos.get_nearest_pos(addr)
                corrected_addr = decompilation.map_pos_to_addr.get_node(pos).tags['ins_addr']
                decompilation.stmt_comments[corrected_addr] = cmt.comment
            else:
                self._instance.kb.comments[cmt.addr] = cmt.comment

        # ==== Stack Vars ==== #
        sync_vars = self.pull_stack_variables(func.addr, user=user)
        for offset, sync_var in sync_vars.items():
            code_var = AngrBinSyncController.find_stack_var_in_codegen(decompilation, offset)
            if code_var:
                code_var.name = sync_var.name
                code_var.renamed = True

        decompilation.regenerate_text()
        self.decompile_function(func, refresh_gui=True)

    #
    #   Pushers
    #

    @init_checker
    @make_state_with_func
    def push_stack_variable(self, func_addr, offset, name, type_, size_, user=None, state=None):
        sync_var = binsync.data.StackVariable(offset, StackOffsetType.ANGR, name, type_, size_, func_addr)
        return state.set_stack_variable(sync_var, offset, func_addr)

    @init_checker
    @make_state_with_func
    def push_comment(self, addr, cmt, decompiled, func_addr=None, user=None, state=None):
        sync_cmt = binsync.data.Comment(addr, cmt, decompiled=decompiled)
        return state.set_comment(sync_cmt)

    @init_checker
    @make_state_with_func
    def push_function_header(self, func_addr, new_name, user=None, state=None):
        func_header = binsync.data.FunctionHeader(new_name, func_addr)
        return state.set_function_header(func_header)

    #
    #   Utils
    #

    def decompile_function(self, func, refresh_gui=False):
        # check for known decompilation
        available = self._instance.kb.structured_code.available_flavors(func.addr)
        should_decompile = False
        if 'pseudocode' not in available:
            should_decompile = True
        else:
            cached = self._instance.kb.structured_code[(func.addr, 'pseudocode')]
            if isinstance(cached, DummyStructuredCodeGenerator):
                should_decompile = True

        if should_decompile:
            # recover direct pseudocode
            self._instance.project.analyses.Decompiler(func, flavor='pseudocode')

            # attempt to get source code if its available
            source_root = None
            if self._instance.original_binary_path:
                source_root = os.path.dirname(self._instance.original_binary_path)
            self._instance.project.analyses.ImportSourceCode(func, flavor='source', source_root=source_root)

        # grab newly cached pseudocode
        decomp = self._instance.kb.structured_code[(func.addr, 'pseudocode')].codegen
        if refresh_gui:
            # refresh all views
            self._workspace.reload()

            # re-decompile current view to cause a refresh
            current_tab = self._workspace.view_manager.current_tab
            if isinstance(current_tab, CodeView) and current_tab.function == func:
                self._workspace.decompile_current_function()

        return decomp

    @staticmethod
    def find_stack_var_in_codegen(decompilation, stack_offset: int) -> Optional[angr.sim_variable.SimStackVariable]:
        for var in decompilation.cfunc.variable_manager._unified_variables:
            if hasattr(var, "offset") and var.offset == stack_offset:
                return var

        return None

    @staticmethod
    def func_insn_addrs(func: angr.knowledge_plugins.Function):
        insn_addrs = set()
        for block in func.blocks:
            insn_addrs.update(block.instruction_addrs)

        return insn_addrs

    def get_func_addr_from_addr(self, addr):
        try:
            func_addr = self._workspace.instance.kb.cfgs.get_most_accurate()\
                .get_any_node(addr, anyaddr=True)\
                .function_address
        except AttributeError:
            func_addr = None

        return func_addr<|MERGE_RESOLUTION|>--- conflicted
+++ resolved
@@ -11,11 +11,8 @@
 from binsync.data import StackOffsetType, Function, FunctionHeader
 import binsync
 
-<<<<<<< HEAD
-_l = logging.getLogger(name=__name__)
-=======
+
 l = logging.getLogger(__name__)
->>>>>>> 69b661aa
 
 class AngrBinSyncController(BinSyncController):
     """
@@ -83,17 +80,10 @@
             return False
 
         # ==== Function Name ==== #
-<<<<<<< HEAD
-        if _func.name and _func.name != func.name:
-            func.name = _func.name
-            decompilation.cfunc.name = _func.name
-            decompilation.cfunc.demangled_name = _func.name
-=======
         if sync_func.name and sync_func.name != func.name:
             func.name = sync_func.name
             decompilation.cfunc.name = sync_func.name
             decompilation.cfunc.demangled_name = sync_func.name
->>>>>>> 69b661aa
 
         # ==== Comments ==== #
         for addr, cmt in self.pull_func_comments(func_addr).items():
