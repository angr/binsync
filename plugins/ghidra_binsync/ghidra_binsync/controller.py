--- conflicted
+++ resolved
@@ -59,12 +59,7 @@
     #
 
     @init_checker
-<<<<<<< HEAD
-    @make_ro_state
-    def fill_function(self, func_addr, user=None, state=None, manual=False):
-=======
     def fill_function(self, func_addr, user=None, state=None):
->>>>>>> 60f5457a
         l.info("Inside fill function!")
         sync_func = self.pull_function(func_addr, user=user)
         l.info("pulling a function")
