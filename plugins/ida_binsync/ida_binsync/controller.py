# ----------------------------------------------------------------------------
# This file contains the BinSyncController class which acts as the the
# bridge between the plugin UI and direct calls to the binsync client found in
# the core of binsync. In the controller, you will find code used to make
# pushes and pulls of user changes.
#
# You will also notice that the BinSyncController runs two extra threads in
# it:
#   1. BinSync "git pulling" thread to constantly get changes from others
#   2. Command Routine to get hooked changes to IDA attributes
#
# The second point is more complicated because it acts as the queue of
# runnable actions that are queued from inside the hooks.py file.
# Essentially, every change that happens in IDA from the main user triggers
# a hook which will push an action to be preformed onto the command queue;
# Causing a "git push" on every change.
#
# ----------------------------------------------------------------------------

from functools import wraps
import re
import threading
import time
import datetime
import logging
from typing import Dict, List, Tuple, Optional
from collections import OrderedDict, defaultdict

import idc
import idaapi
import idautils
import ida_struct
import ida_hexrays
import ida_funcs
import ida_kernwin

import binsync
from binsync.common.controller import BinSyncController, init_checker, fill_event
from binsync import (
    StackVariable, StackOffsetType, Function, FunctionHeader, Struct, Comment, GlobalVariable, Enum, State, Patch
)
from . import compat
from .artifact_lifter import IDAArtifactLifter

_l = logging.getLogger(name=__name__)


def update_on_view(f):
    wraps(f)
    def _update_on_view(self: IDABinSyncController, func_addr, *args, **kwargs):
        # always execute something we are looking at
        active_ctx = self.active_context()
        if active_ctx and active_ctx.addr == func_addr:
            return f(self, func_addr, *args, **kwargs)

        # otherwise, execute next time we look at it through the hooks
        task = UpdateTask(f, self, func_addr, *args, **kwargs)
        self.update_states[func_addr].add_update_task(task)

    return _update_on_view


#
#   Wrapper Classes
#


class UpdateTask:
    def __init__(self, func, *args, **kwargs):
        self.func = func
        self.args = args
        self.kwargs = kwargs

    def __eq__(self, other):
        return (
            isinstance(other, UpdateTask)
            and other.func == other.func
            and other.kwargs == other.kwargs
        )

    def __hash__(self):
        expanded_kwargs = list()
        for k, v in self.kwargs.items():
            expanded_kwargs.append(f"{k}={v}")
        return hash((self.func, *self.args, *expanded_kwargs))

    def dump(self):
        return self.func, self.args, self.kwargs


class UpdateTaskState:
    def __init__(self):
        self.update_tasks: Dict[UpdateTask, bool] = OrderedDict()
        self.update_tasks_lock = threading.Lock()

    def toggle_auto_sync_task(self, update_task):
        with self.update_tasks_lock:
            # delete the task if it is an auto_sync task already
            if update_task in list(self.update_tasks.keys()) and self.update_tasks[update_task]:
                del self.update_tasks[update_task]
                return False

            # set/make the task if its not auto_sync already
            self.update_tasks[update_task] = True
            return True

    def add_update_task(self, update_task):
        with self.update_tasks_lock:
            self.update_tasks[update_task] = False

    def do_updates(self):
        with self.update_tasks_lock:
            # run each task in the update task queue
            for update_task in list(self.update_tasks.keys()):
                f, args, kwargs = update_task.dump()
                auto_sync = self.update_tasks[update_task]

                # doing task
                try:
                    f(*args, **kwargs)
                except Exception:
                    print(f"[BinSync]: failed to execute cache of {f} with {args}")

                # remove the task if its not an auto_sync task
                if not auto_sync:
                    del self.update_tasks[update_task]


#
#   Controller
#

class IDABinSyncController(BinSyncController):
    def __init__(self):
        super(IDABinSyncController, self).__init__(artifact_lifter=IDAArtifactLifter(self))

        # view change callback
        self._updated_ctx = None

        # update state for only updating when needed
        self.update_states = defaultdict(UpdateTaskState)

    #
    # Controller Interaction
    #

    def binary_hash(self) -> str:
        return idc.retrieve_input_file_md5().hex()

    def active_context(self):
        return self._updated_ctx

    def update_active_context(self, addr):
        if not addr or addr == idaapi.BADADDR:
            return

        func_addr = compat.ida_func_addr(addr)
        if func_addr is None:
            return

        func = binsync.data.Function(
            func_addr, 0, header=FunctionHeader(compat.get_func_name(func_addr), func_addr)
        )
        self._updated_ctx = func

    def binary_path(self) -> Optional[str]:
        return compat.get_binary_path()

    def get_func_size(self, func_addr) -> int:
        return compat.get_func_size(func_addr)

    def goto_address(self, func_addr) -> None:
        compat.jumpto(func_addr)

    #
    # IDA DataBase Fillers
    #

    @init_checker
    @fill_event
    def fill_struct(self, struct_name, user=None, header=True, members=True, artifact=None, **kwargs):
        data_changed = False
        struct: Struct = artifact

        if not struct:
            _l.warning("Was not able to find the struct you requested in other users name")
            return None

        if header:
            data_changed |= compat.set_ida_struct(struct, self)

        if members:
            data_changed |= compat.set_ida_struct_member_types(struct, self)

        return data_changed

    @init_checker
    @fill_event
    def fill_global_var(self, var_addr, user=None, artifact=None, **kwargs):
        changed = False
        global_var: GlobalVariable = artifact
        if global_var and global_var.name:
            changed = compat.set_global_var_name(var_addr, global_var.name)

        if changed:
            ctx = self.active_context()
            if ctx:
                compat.refresh_pseudocode_view(ctx.addr)

        return changed

    @init_checker
<<<<<<< HEAD
    @make_ro_state
    def fill_function(self, func_addr, user=None, state=None, manual=False):
        """
        Grab all relevant information from the specified user and fill the @func_adrr.
        """
        data_changed = False

        # sanity check this function
        ida_func = ida_funcs.get_func(func_addr)
        if ida_func is None:
            _l.warning(f"IDA function does not exist on sync for \'{user}\' on function {hex(func_addr)}.")
            return data_changed

        #
        # FUNCTION HEADER
        #

        # function should exist in pulled state
        binsync_func = self.pull_function(func_addr, user=user, state=state)  # type: Function
        if binsync_func is None:
            return data_changed

        # make function prepared for either merging or not
        if not manual:
            binsync_func = self.generate_func_for_sync_level(binsync_func)

        ida_code_view = compat.acquire_pseudocode_vdui(ida_func.start_ea)
        # check if a header has been set for the func
        if binsync_func.header:
            updated_header = False
            try:
                # allow set_func_header to return None to let us know a type is missing
                updated_header = compat.set_function_header(ida_code_view, binsync_func.header, self, exit_on_bad_type=True)
            except Exception as e:
                _l.warning(f"Header filling failed with exception {e}")
                self.reset_api_count()

            # this means the type failed
            if updated_header is None:
                # we likely are missing a custom type. Try again!
                data_changed |= self.fill_structs(user=user, state=state)
                try:
                    updated_header = compat.set_function_header(ida_code_view, binsync_func.header, self)
                except Exception as e:
                    _l.warning(f"Header filling failed with exception {e}, even after pulling custom types.")
                    self.reset_api_count()

            data_changed |= updated_header

        #
        # COMMENTS
        #

        sync_cmts = self.pull_func_comments(func_addr, user=user, state=state)
        for addr, cmt in sync_cmts.items():
            self.inc_api_count()
            res = compat.set_ida_comment(addr, cmt.comment, decompiled=cmt.decompiled)
            if not res:
                _l.warning(f"Failed to sync comment at <{hex(addr)}>: \'{cmt.comment}\'")
                self.reset_api_count()

        #
        # STACK VARIABLES
        #

        frame = idaapi.get_frame(ida_func.start_ea)
        if frame is None or frame.memqty <= 0:
            _l.warning("Function %#x does not have an associated function frame. Stopping sync here!",
                     ida_func.start_ea)
            return data_changed

        # collect and covert the info of each stack variable
        existing_stack_vars = {}
        for offset, var in compat.get_func_stack_var_info(ida_func.start_ea).items():
            existing_stack_vars[compat.ida_to_angr_stack_offset(ida_func.start_ea, offset)] = var

        stack_vars_to_set = {}
        # only try to set stack vars that actually exist
        for offset, stack_var in binsync_func.stack_vars.items():
            if offset in existing_stack_vars:
                # change the variable's name
                if stack_var.name != existing_stack_vars[offset].name:
                    self.inc_api_count()
                    if ida_struct.set_member_name(frame, existing_stack_vars[offset].stack_offset, stack_var.name):
                        data_changed |= True

                # check if the variables type should be changed
                if ida_code_view and stack_var.type != existing_stack_vars[offset].type:
                    # validate the type is convertible
                    ida_type = compat.convert_type_str_to_ida_type(stack_var.type)
                    if ida_type is None:
                        # its possible the type is just a custom type from the same user
                        # TODO: make it possible to sync a single struct
                        if self._typestr_in_state_structs(stack_var.type, user=user, state=state):
                            _l.info(f"Importing structs from user {user}")
                            data_changed |= self.fill_structs(user=user, state=state)

                        ida_type = compat.convert_type_str_to_ida_type(stack_var.type)
                        # it really is just a bad type
                        if ida_type is None:
                            _l.debug(f"Failed to parse stack variable stored type at offset"
                                     f" {hex(existing_stack_vars[offset].stack_offset)} with type {stack_var.type}"
                                     f" on function {hex(ida_func.start_ea)}.")
                            continue

                    # queue up the change!
                    stack_vars_to_set[existing_stack_vars[offset].stack_offset] = ida_type

            # change the type of all vars that need to be changed
            # NOTE: api_count is incremented inside the function
            data_changed |= compat.set_stack_vars_types(stack_vars_to_set, ida_code_view, self)

        compat.refresh_pseudocode_view(binsync_func.addr)
        if data_changed:
            _l.info(f"New data synced for \'{user}\' on function {hex(ida_func.start_ea)}.")
        else:
            _l.info(f"No new data was set either by failure or lack of differences.")

        return data_changed

    #
    #   Pushers
    #
=======
    @fill_event
    def fill_function(self, func_addr, user=None, artifact=None, **kwargs):
        func: Function = artifact
        try:
            ida_code_view = compat.acquire_pseudocode_vdui(func.addr)
        except Exception:
            ida_code_view = None

        changes = super(IDABinSyncController, self).fill_function(
            func_addr, user=user, artifact=artifact, ida_code_view=ida_code_view, **kwargs
        )
        compat.refresh_pseudocode_view(func.addr)
        return changes
>>>>>>> 60f5457a

    @init_checker
    @fill_event
    def fill_comment(self, addr, user=None, artifact=None, **kwargs):
        cmt: Comment = artifact
        res = compat.set_ida_comment(addr, cmt.comment, decompiled=cmt.decompiled)
        if not res:
            _l.warning(f"Failed to sync comment at <{hex(addr)}>: \'{cmt.comment}\'")

        return res

    @init_checker
    @fill_event
    def fill_stack_variable(self, func_addr, offset, user=None, artifact=None, ida_code_view=None, **kwargs):
        if ida_code_view is None:
            return False

        stack_var: StackVariable = artifact
        frame = idaapi.get_frame(stack_var.addr)
        changes = False
        if frame is None or frame.memqty <= 0:
            _l.warning(f"Function {stack_var.addr:x} does not have an associated function frame. Stopping sync here!")
            return False

        if ida_struct.set_member_name(frame, offset, stack_var.name):
            changes |= True

        ida_type = compat.convert_type_str_to_ida_type(stack_var.type)
        if ida_type is None:
            _l.warning(f"IDA Failed to parse type for stack var {stack_var}")
            return changes

        changes |= compat.set_stack_vars_types({offset: ida_type}, ida_code_view, self)
        return changes

    @init_checker
    @fill_event
    def fill_function_header(self, func_addr, user=None, artifact=None, ida_code_view=None, **kwargs):
        func_header: FunctionHeader = artifact
        if ida_code_view is None:
            compat.set_ida_func_name(func_addr, func_header.name)
            return False

        updated_header = compat.set_function_header(ida_code_view, func_header)
        return updated_header

    @init_checker
    @fill_event
    def fill_enum(self, name, user=None, artifact=None, ida_code_view=None, **kwargs):
        enum: Enum = artifact
        updated_enum = compat.set_enum(enum)
        return updated_enum

    #
    # Artifact API
    #

    def functions(self) -> Dict[int, Function]:
        return compat.functions()

    def function(self, addr) -> Optional[Function]:
        return compat.function(addr)

    def global_vars(self) -> Dict[int, GlobalVariable]:
        return compat.global_vars()

    def global_var(self, addr) -> Optional[GlobalVariable]:
        return compat.global_var(addr)

    def structs(self) -> Dict[str, Struct]:
        return compat.structs()

    def struct(self, name) -> Optional[Struct]:
        return compat.struct(name)

    def enums(self) -> Dict[str, Enum]:
        return compat.enums()

    def enum(self, name) -> Optional[Enum]:
        return compat.enum(name)<|MERGE_RESOLUTION|>--- conflicted
+++ resolved
@@ -210,131 +210,6 @@
         return changed
 
     @init_checker
-<<<<<<< HEAD
-    @make_ro_state
-    def fill_function(self, func_addr, user=None, state=None, manual=False):
-        """
-        Grab all relevant information from the specified user and fill the @func_adrr.
-        """
-        data_changed = False
-
-        # sanity check this function
-        ida_func = ida_funcs.get_func(func_addr)
-        if ida_func is None:
-            _l.warning(f"IDA function does not exist on sync for \'{user}\' on function {hex(func_addr)}.")
-            return data_changed
-
-        #
-        # FUNCTION HEADER
-        #
-
-        # function should exist in pulled state
-        binsync_func = self.pull_function(func_addr, user=user, state=state)  # type: Function
-        if binsync_func is None:
-            return data_changed
-
-        # make function prepared for either merging or not
-        if not manual:
-            binsync_func = self.generate_func_for_sync_level(binsync_func)
-
-        ida_code_view = compat.acquire_pseudocode_vdui(ida_func.start_ea)
-        # check if a header has been set for the func
-        if binsync_func.header:
-            updated_header = False
-            try:
-                # allow set_func_header to return None to let us know a type is missing
-                updated_header = compat.set_function_header(ida_code_view, binsync_func.header, self, exit_on_bad_type=True)
-            except Exception as e:
-                _l.warning(f"Header filling failed with exception {e}")
-                self.reset_api_count()
-
-            # this means the type failed
-            if updated_header is None:
-                # we likely are missing a custom type. Try again!
-                data_changed |= self.fill_structs(user=user, state=state)
-                try:
-                    updated_header = compat.set_function_header(ida_code_view, binsync_func.header, self)
-                except Exception as e:
-                    _l.warning(f"Header filling failed with exception {e}, even after pulling custom types.")
-                    self.reset_api_count()
-
-            data_changed |= updated_header
-
-        #
-        # COMMENTS
-        #
-
-        sync_cmts = self.pull_func_comments(func_addr, user=user, state=state)
-        for addr, cmt in sync_cmts.items():
-            self.inc_api_count()
-            res = compat.set_ida_comment(addr, cmt.comment, decompiled=cmt.decompiled)
-            if not res:
-                _l.warning(f"Failed to sync comment at <{hex(addr)}>: \'{cmt.comment}\'")
-                self.reset_api_count()
-
-        #
-        # STACK VARIABLES
-        #
-
-        frame = idaapi.get_frame(ida_func.start_ea)
-        if frame is None or frame.memqty <= 0:
-            _l.warning("Function %#x does not have an associated function frame. Stopping sync here!",
-                     ida_func.start_ea)
-            return data_changed
-
-        # collect and covert the info of each stack variable
-        existing_stack_vars = {}
-        for offset, var in compat.get_func_stack_var_info(ida_func.start_ea).items():
-            existing_stack_vars[compat.ida_to_angr_stack_offset(ida_func.start_ea, offset)] = var
-
-        stack_vars_to_set = {}
-        # only try to set stack vars that actually exist
-        for offset, stack_var in binsync_func.stack_vars.items():
-            if offset in existing_stack_vars:
-                # change the variable's name
-                if stack_var.name != existing_stack_vars[offset].name:
-                    self.inc_api_count()
-                    if ida_struct.set_member_name(frame, existing_stack_vars[offset].stack_offset, stack_var.name):
-                        data_changed |= True
-
-                # check if the variables type should be changed
-                if ida_code_view and stack_var.type != existing_stack_vars[offset].type:
-                    # validate the type is convertible
-                    ida_type = compat.convert_type_str_to_ida_type(stack_var.type)
-                    if ida_type is None:
-                        # its possible the type is just a custom type from the same user
-                        # TODO: make it possible to sync a single struct
-                        if self._typestr_in_state_structs(stack_var.type, user=user, state=state):
-                            _l.info(f"Importing structs from user {user}")
-                            data_changed |= self.fill_structs(user=user, state=state)
-
-                        ida_type = compat.convert_type_str_to_ida_type(stack_var.type)
-                        # it really is just a bad type
-                        if ida_type is None:
-                            _l.debug(f"Failed to parse stack variable stored type at offset"
-                                     f" {hex(existing_stack_vars[offset].stack_offset)} with type {stack_var.type}"
-                                     f" on function {hex(ida_func.start_ea)}.")
-                            continue
-
-                    # queue up the change!
-                    stack_vars_to_set[existing_stack_vars[offset].stack_offset] = ida_type
-
-            # change the type of all vars that need to be changed
-            # NOTE: api_count is incremented inside the function
-            data_changed |= compat.set_stack_vars_types(stack_vars_to_set, ida_code_view, self)
-
-        compat.refresh_pseudocode_view(binsync_func.addr)
-        if data_changed:
-            _l.info(f"New data synced for \'{user}\' on function {hex(ida_func.start_ea)}.")
-        else:
-            _l.info(f"No new data was set either by failure or lack of differences.")
-
-        return data_changed
-
-    #
-    #   Pushers
-    #
-=======
     @fill_event
     def fill_function(self, func_addr, user=None, artifact=None, **kwargs):
         func: Function = artifact
@@ -348,7 +223,6 @@
         )
         compat.refresh_pseudocode_view(func.addr)
         return changes
->>>>>>> 60f5457a
 
     @init_checker
     @fill_event
