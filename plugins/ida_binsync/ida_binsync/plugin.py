--- conflicted
+++ resolved
@@ -154,8 +154,10 @@
         idaapi.display_widget(wrapper.twidget, flags)
         wrapper.widget.visible = True
 
-<<<<<<< HEAD
-        # casually open a pseudocode window, this prevents magic sync from breaking upon initial run
+        target = "Functions"
+        fwidget = idaapi.find_widget(target)
+        if not fwidget:
+            # casually open a pseudocode window, this prevents magic sync from breaking upon initial run
         func_addr = next(idautils.Functions())
         ida_hexrays.open_pseudocode(func_addr, ida_hexrays.OPF_NO_WAIT | ida_hexrays.OPF_REUSE)
         # then attempt to flip back to IDA View-A
@@ -166,24 +168,14 @@
         target = "Functions"
         fwidget = idaapi.find_widget(target)
 
-=======
-        target = "Functions"
-        fwidget = idaapi.find_widget(target)
->>>>>>> 9e101c44
         if not fwidget:
             # prioritize attaching the binsync panel to a decompilation window
             target = "Pseudocode-A"
             dwidget = idaapi.find_widget(target)
             if not dwidget:
-<<<<<<< HEAD
                 # func_addr = next(idautils.Functions())
                 # ida_hexrays.open_pseudocode(func_addr, ida_hexrays.OPF_NO_WAIT | ida_hexrays.OPF_REUSE)
                 # dwidget = idaapi.find_widget(target)
-=======
-                func_addr = next(idautils.Functions())
-                ida_hexrays.open_pseudocode(func_addr, 0)
-                dwidget = idaapi.find_widget(target)
->>>>>>> 9e101c44
 
                 if not dwidget:
                     target = "IDA View-A"
