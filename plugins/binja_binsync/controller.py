# ----------------------------------------------------------------------------
# This file contains the BinSyncController class which acts as the the
# bridge between the plugin UI and direct calls to the binsync client found in
# the core of binsync. In the controller, you will find code used to make
# pushes and pulls of user changes.
#
# You will also notice that the BinSyncController runs two extra threads in
# it:
#   1. BinSync "git pulling" thread to constantly get changes from others
#   2. Command Routine to get hooked changes to IDA attributes
#
# The second point is more complicated because it acts as the queue of
# runnable actions that are queued from inside the hooks.py file.
# Essentially, every change that happens in IDA from the main user triggers
# a hook which will push an action to be preformed onto the command queue;
# Causing a "git push" on every change.
#
# ----------------------------------------------------------------------------

import re
from typing import Dict, List, Tuple, Optional, Iterable, Any
import hashlib
import logging
from binaryninjaui import (
    UIContext,
    DockHandler,
    DockContextHandler,
    UIAction,
    UIActionHandler,
    Menu,
)
import binaryninja
from binaryninja.enums import MessageBoxButtonSet, MessageBoxIcon, VariableSourceType


from binsync.common.controller import *
from binsync.data import StackOffsetType, FunctionHeader
import binsync

l = logging.getLogger(__name__)

#
# Controller
#

class BinjaBinSyncController(BinSyncController):
    def __init__(self):
        super(BinjaBinSyncController, self).__init__()
        self.bv = None

    def binary_hash(self) -> str:
        return hashlib.md5(self.bv.file.raw[:]).hexdigest()

    def active_context(self):
        all_contexts = UIContext.allContexts()
        if not all_contexts:
            return None

        ctx = all_contexts[0]
        handler = ctx.contentActionHandler()
        if handler is None:
            return None

        actionContext = handler.actionContext()
        func = actionContext.function
        if func is None:
            return None

        return binsync.data.Function(
            func.start, 0, header=FunctionHeader(func.name, func.start)
        )

    def binary_path(self) -> Optional[str]:
        try:
            return self.bv.file.filename
        except Exception:
            return None

    def get_func_size(self, func_addr) -> int:
        func = self.bv.get_function_at(func_addr)
        if not func:
            return 0

        return func.highest_address - func.start

    @init_checker
    @make_ro_state
    def fill_function(self, func_addr, user=None, state=None):
        """
        Grab all relevant information from the specified user and fill the @bn_func.
        """
        bn_func = self.bv.get_function_at(func_addr)
        sync_func = self.pull_function(func_addr, user=user, state=state)
        if sync_func is None:
            return

        # name
        if sync_func.name and sync_func.name != bn_func.name:
            bn_func.name = sync_func.name

        # comments
        for addr, comment in self.pull_func_comments(bn_func.start, user=user, state=state).items():
            bn_func.set_comment_at(addr, comment.comment)

        # stack variables
        existing_stack_vars: Dict[int, Any] = dict((v.storage, v) for v in bn_func.stack_layout
                                                  if v.source_type == VariableSourceType.StackVariableSourceType)
        for offset, stack_var in self.pull_stack_variables(bn_func.start, user=user, state=state).items():
            bn_offset = stack_var.get_offset(StackOffsetType.BINJA)
            # skip if this variable already exists
            type_, _ = bn_func.view.parse_type_string(stack_var.type)
            if bn_offset in existing_stack_vars \
                    and existing_stack_vars[bn_offset].name == stack_var.name \
                    and existing_stack_vars[bn_offset].type == type_:
                continue

            existing_stack_vars[bn_offset].name = stack_var.name
            last_type = existing_stack_vars[bn_offset].type

            try:
                bn_func.create_user_stack_var(bn_offset, last_type, stack_var.name)
                bn_func.create_auto_stack_var(bn_offset, last_type, stack_var.name)
            except Exception as e:
                print(f"[BinSync]: Could not sync stack variable {bn_offset}: {e}")

        bn_func.reanalyze()
        print(f"[Binsync]: New data synced for \'{user}\' on function {hex(bn_func.start)}.")

    #
    #   Pushers
    #

    @init_checker
<<<<<<< HEAD
    @make_state
    def push_function_header(self, addr, name, user=None, state=None):
=======
    @make_state_with_func
    def push_function_header(self, bn_func: binaryninja.function.Function, user=None, state=None):
>>>>>>> a336e47f
        # Push function
        func = binsync.data.FunctionHeader(name, addr)  # force conversion from long to int
        state.set_function_header(func)

    @init_checker
    @make_state
    def push_patch(self, patch, user=None, state=None):
        state.set_patch(patch.offset, patch)

    @init_checker
    @make_state_with_func
    def push_stack_variable(self, bn_func: binaryninja.Function, stack_var: binaryninja.function.Variable,
                            user=None, state=None):
        if stack_var.source_type != VariableSourceType.StackVariableSourceType:
            raise TypeError("Unexpected source type %s of the variable %r." % (stack_var.source_type, stack_var))

        type_str = stack_var.type.get_string_before_name()
        size = stack_var.type.width
        v = StackVariable(stack_var.storage,
                          StackOffsetType.BINJA,
                          stack_var.name,
                          type_str,
                          size,
                          bn_func.start)
        state.set_stack_variable(v, stack_var.storage, bn_func.start)

    @init_checker
    @make_state
    def push_stack_variables(self, bn_func, user=None, state=None):
        for stack_var in bn_func.stack_layout:
            # ignore all unnamed variables
            # TODO: Do not ignore re-typed but unnamed variables
            if re.match(r"var_\d+[_\d+]{0,1}", stack_var.name) \
                    or stack_var.name in {
                '__saved_rbp', '__return_addr',
            }:
                continue
            if not stack_var.source_type == VariableSourceType.StackVariableSourceType:
                continue
            self.push_stack_variable(bn_func, stack_var, state=state, user=user)

    @init_checker
    @make_state_with_func
    def push_comments(self, comments: Dict[int,str], func_addr=None, user=None, state=None) -> None:
        # Push comments
        for addr, comment in comments.items():
            cmt = binsync.data.Comment(addr, comment, decompiled=True)
            state.set_comment(cmt)<|MERGE_RESOLUTION|>--- conflicted
+++ resolved
@@ -131,13 +131,8 @@
     #
 
     @init_checker
-<<<<<<< HEAD
-    @make_state
-    def push_function_header(self, addr, name, user=None, state=None):
-=======
     @make_state_with_func
     def push_function_header(self, bn_func: binaryninja.function.Function, user=None, state=None):
->>>>>>> a336e47f
         # Push function
         func = binsync.data.FunctionHeader(name, addr)  # force conversion from long to int
         state.set_function_header(func)
