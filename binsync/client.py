--- conflicted
+++ resolved
@@ -423,16 +423,12 @@
         state.dump(index)
 
         # commit changes
-<<<<<<< HEAD
-        if index.diff(self.user_branch_name):
-=======
         self.commit_lock.acquire()
         self.repo.index.add([os.path.join(state.user, "*")])
         time.sleep(1)
         self.commit_lock.release()
 
         if self.repo.index.diff("HEAD"):
->>>>>>> 46a144df
             # commit if there is any difference
             commit = index.commit("Save state")
             branch.commit = commit
