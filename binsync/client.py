import datetime
import logging
<<<<<<< HEAD
import pathlib
from typing import Optional, Iterable
=======
import os
import re
import subprocess
import threading
import time
from typing import Iterable, Optional
>>>>>>> a1760e2c

import filelock
import git
import git.exc

from binsync.data import User
from binsync.errors import ExternalUserCommitError, MetadataNotFoundError
from binsync.state import State

l = logging.getLogger(__name__)
BINSYNC_BRANCH_PREFIX = 'binsync'
BINSYNC_ROOT_BRANCH = f'{BINSYNC_BRANCH_PREFIX}/__root__'


class ConnectionWarnings:
    HASH_MISMATCH = 0


class StateContext(object):
    def __init__(self, client, state, locked=False):
        self.client = client
        self.state = state
        self.locked = locked

    def __enter__(self):
        if self.locked:
            self.client.commit_lock.acquire()
        return self.state

    def __exit__(self, exc_type, exc_val, exc_tb):
        if self.locked:
            self.client.commit_lock.release()
        self.client.commit_state(state=self.state)


class Client:
    def __init__(
        self,
        master_user: str,
        repo_root: str,
        binary_hash: bytes,
        remote: str = "origin",
        commit_interval: int = 10,
        init_repo: bool = False,
        remote_url: Optional[str] = None,
        ssh_agent_pid: Optional[int] = None,
        ssh_auth_sock: Optional[str] = None
    ):
        """
        The Client class is responsible for making the low-level Git operations for the BinSync environment.
        Things like committing, pulling, and pushing all happen on the client level. It also starts a thread
        for continuous pushing.

        :param master_user:         Username of the user that is initing the client (the master user)
        :param repo_root:           Path to the BinSync repo where the project will be stored
        :param binary_hash:         The hash, usually md5, of the binary the client is connected for
        :param remote:              The optional Git remote (usually origin)
        :param commit_interval:     The seconds between each commit in the worker thread
        :param init_repo:           Bool to decide initing for both remote and local repos
        :param remote_url:          Remote URL to a Git Repo which may be used for cloning or initing
        :param ssh_agent_pid:       SSH Agent PID
        :param ssh_auth_sock:       SSH Auth Socket
        """
        self.master_user = master_user
        self.repo_root = repo_root
        self.binary_hash = binary_hash
        self.remote = remote
        self.repo = None
        self.repo_lock = None

        if master_user.endswith('/') or '__root__' in master_user:
            raise Exception(f"Bad username: {master_user}")

        # ssh-agent info
        self.ssh_agent_pid = ssh_agent_pid  # type: int
        self.ssh_auth_sock = ssh_auth_sock  # type: str
        self.connection_warnings = []

        self.repo = self._get_binsync_repo(remote_url, init_repo)

        # check out the appropriate branch
        try:
            branch = next(o for o in self.repo.branches if o.name.endswith(self.user_branch_name))
        except StopIteration:
            branch = self.repo.create_head(self.user_branch_name, BINSYNC_ROOT_BRANCH)
        else:
            if branch.is_remote():
                branch = self.repo.create_head(self.user_branch_name)
        branch.checkout()

        self._commit_interval = commit_interval
        self._updater_thread = None
        self._last_push_at = None  # type: datetime.datetime
        self.last_push_attempt_at = None  # type: datetime.datetime
        self._last_pull_at = None  # type: datetime.datetime
        self.last_pull_attempt_at = None  # type: datetime.datetime

        # timestamps
        self._last_commit_ts = 0

        self.state = None
        self.commit_lock = threading.Lock()

    def __del__(self):
        if self.repo_lock is not None:
            self.repo_lock.release()

    def _get_binsync_repo(self, remote_url, init_repo):
        """
        Gets the BinSync repo from either a local or remote git location and then sets up the repo as well
        as checks that the repo is the right repo for the current binary.

        When getting the repo there are four scenarios:
        1. The user fills out the remote_url and does not try to init it. In this case we should clone down
           the repo and assure that the head is remote/binsync/__root__
        2. The user fills out the remote_url and want to init it. In this case, we should clone it down to the repo
           root specified in the path. If there is no path, just place it locally then try to set it up with a hash
        3. The user fills out only the path of the git repo (no remote), then we just need to get that local git
           repo and assure it is a BinSync repo
        4. Last case is what happens if a user wants to init a local folder that is not a Git folder. In this case,
           they will be offline but will have a local git repo.

        :param remote_url:
        :param init_repo:
        :return:
        """
        if remote_url:
            # given a remove URL and no local folder, make it based on the URL name
            if not self.repo_root:
                self.repo_root = re.findall(r"/(.*)\.git", remote_url)[0]

            self.repo: git.Repo = self.clone(remote_url, no_head_check=init_repo)

            if init_repo:
                if any(b.name == BINSYNC_ROOT_BRANCH for b in self.repo.branches):
                    raise Exception("Can't init this remote repo since a BinSync root already exists")

                self._setup_repo()
        else:
            try:
                self.repo = git.Repo(self.repo_root)

                # update view of remote branches (which may be new)
                self.update_remote_view()

                if init_repo:
                    raise Exception("Could not initialize repository - it already exists!")
                if not any(b.name == BINSYNC_ROOT_BRANCH for b in self.repo.branches):
                    raise Exception(f"This is not a BinSync repo - it must have a {BINSYNC_ROOT_BRANCH} branch.")
            except (git.NoSuchPathError, git.InvalidGitRepositoryError):
                if init_repo:
                    # case 3
                    self.repo = git.Repo.init(self.repo_root)
                    self._setup_repo()
                else:
                    raise Exception(f"Failed to connect or create a BinSync repo")

        stored = self._get_stored_hash()
        if stored != self.binary_hash:
            self.connection_warnings.append(ConnectionWarnings.HASH_MISMATCH)

        assert not self.repo.bare, "it should not be a bare repo"

        self.repo_lock = filelock.FileLock(self.repo_root + "/.git/binsync.lock")
        try:
            self.repo_lock.acquire(timeout=0)
        except filelock.Timeout as e:
            raise Exception("Can only have one binsync client touching a local repository at once.\n"
                            "If the previous client crashed, you need to delete " + self.repo_root +
                            "/.git/binsync.lock") from e

        return self.repo

    def update_remote_view(self):
        """
        Updates PyGits view of remote references in the repo by both trying to get remote references
        and checking out local ones.
        """
        # get all remote branches
        try:
            branches = self.repo.remote().refs
        except ValueError:
            return

        # track any remote we are not already tracking
        for branch in branches:
            if "HEAD" in branch.name:
                continue

            try:
                self.repo.git.checkout('--track', branch.name)
            except git.GitCommandError as e:
                pass

    @property
    def user_branch_name(self):
        return f"{BINSYNC_BRANCH_PREFIX}/{self.master_user}"

    @property
    def has_remote(self):
        """
        If there is a remote configured for our local repo.

        :return:    True if there is a remote, False otherwise.
        """
        return self.remote and self.repo.remotes and any(r.name == self.remote for r in self.repo.remotes)

    @property
    def last_update_timestamp(self):
        return self._last_commit_ts

    def ssh_agent_env(self):
        if self.ssh_agent_pid is not None and self.ssh_auth_sock is not None:
            env = {
                'SSH_AGENT_PID': str(self.ssh_agent_pid),
                'SSH_AUTH_SOCK': str(self.ssh_auth_sock),
            }
        else:
            env = { }
        return env

    def add_remote(self, name, remote_url):
        """
        Add a remote to the local repo.

        :param name:
        :param remote_url:
        :return:
        """

        self.repo.create_remote(name, url=remote_url)

    def clone(self, remote_url, no_head_check=False):
        """
        Checkout from a remote_url to a local path specified by self.local_root.

        :param str remote_url:  The URL of the Git remote.
        :return:                None
        """

        env = self.ssh_agent_env()
        repo = git.Repo.clone_from(remote_url, self.repo_root, env=env)

        if no_head_check:
            return repo

        try:
            repo.create_head(BINSYNC_ROOT_BRANCH, f'{self.remote}/{BINSYNC_ROOT_BRANCH}')
        except git.BadName:
            raise Exception(f"This is not a binsync repo - it must have a {BINSYNC_ROOT_BRANCH} branch")

        return repo

    def checkout_to_master_user(self):
        """
        Ensure the repo is in the proper branch for current user.

        :return: bool
        """
        self.repo.git.checkout(self.user_branch_name)

    def pull(self, print_error=False):
        """
        Pull changes from the remote side.

        :return:    None
        """
        with self.commit_lock:
            self.last_pull_attempt_at = datetime.datetime.now()

            self.checkout_to_master_user()
            if self.has_remote:
                try:
                    env = self.ssh_agent_env()
                    with self.repo.git.custom_environment(**env):
                        self.repo.remotes[self.remote].pull()
                    self._last_pull_at = datetime.datetime.now()
                    l.debug("Pull completed successfully at %s", self._last_pull_at)
                except git.exc.GitCommandError as ex:
                    if print_error:
                        print("Failed to pull from remote \"%s\".\n"
                              "\n"
                              "Git error: %s." % (
                                  self.remote,
                                  str(ex)
                              ))

    def push(self, print_error=False):
        """
        Push local changes to the remote side.

        :return:    None
        """
        self.last_push_attempt_at = datetime.datetime.now()

        self.checkout_to_master_user()
        if self.has_remote:
            try:
                env = self.ssh_agent_env()
                with self.repo.git.custom_environment(**env):
                    self.repo.remotes[self.remote].push(BINSYNC_ROOT_BRANCH)
                    self.repo.remotes[self.remote].push(self.user_branch_name)
                self._last_push_at = datetime.datetime.now()
                l.debug("Push completed successfully at %s", self._last_push_at)
            except git.exc.GitCommandError as ex:
                if print_error:
                    print("Failed to push to remote \"%s\".\n"
                          "Did you setup %s/master as the upstream of the local master branch?\n"
                          "\n"
                          "Git error: %s." % (
                        self.remote,
                        self.remote,
                        str(ex)
                    ))

    def users(self) -> Iterable[User]:
        for ref in self._get_best_refs():
            try:
                metadata = State.load_metadata(ref.commit.tree)
                yield User.from_metadata(metadata)
            except Exception as e:
                l.debug(f"Unable to load user {e}")
                continue

    def state_ctx(self, user=None, version=None, locked=False):
        state = self.get_state(user=user, version=version)
        return StateContext(self, state, locked=locked)

    def get_tree(self, user):
        with self.commit_lock:
            options = [ref for ref in self.repo.refs if ref.name.endswith(f"{BINSYNC_BRANCH_PREFIX}/{user}")]
            if not options:
                raise ValueError(f'No such user "{user}" found in repository')

            # find the latest commit for the specified user!
            try:
                best = max(options, key=lambda ref: ref.commit.authored_date)
            except Exception as e:
                l.warning(f"Failed to get commit because: {e}")

            bct = best.commit.tree
        return bct

    def get_state(self, user=None, version=None):
        if user is None or user == self.master_user:
            # local state
            if self.state is None:
                try:
                    self.state = State.parse(
                        self.get_tree(user=self.master_user), version=version,
                        client=self,
                    )  # Also need to check if user is none here???
                except MetadataNotFoundError:
                    # we should return a new state
                    self.state = State(user if user is not None else self.master_user, client=self)
            return self.state
        else:
            try:
                state = State.parse(self.get_tree(user=user), version=version, client=self)
                return state
            except MetadataNotFoundError:
                return None

    def get_locked_state(self, user=None, version=None):
        with self.commit_lock:
            yield self.get_state(user=user, version=version)

    def start_updater_thread(self):
        if self._updater_thread is None:
            self._updater_thread = threading.Thread(target=self._updater_routine)
            self._updater_thread.start()
        else:
            raise Exception(
                "start_updater_thread() should not be called twice. There is already a worker thread running."
            )

    def _updater_routine(self):
        while True:
            time.sleep(self._commit_interval)
            self.update()

    def update(self):
        """
        Update both the local and remote repo knowledge of files through pushes/pulls and commits
        in the case of dirty files.
        """

        # do a pull if there is a remote repo connected
        if self.has_remote:
            self.pull()

        # attempt to commit dirty files in a update phase
        if self.get_state().dirty:
            self.commit_state()

        if self.has_remote:
            self.push()

        self._last_commit_ts = time.time()

    def commit_state(self, state=None, msg="Generic Change"):
        with self.commit_lock:
            self.checkout_to_master_user()
            if state is None:
                state = self.state

            if self.master_user != state.user:
                raise ExternalUserCommitError(f"User {self.master_user} is not allowed to commit to user {state.user}")

            assert self.master_user == state.user

            master_user_branch = next(o for o in self.repo.branches if o.name == self.user_branch_name)
            index = self.repo.index

            # dump the state
            state.dump(index)

            # commit changes
            self.repo.index.add([os.path.join(state.user, "*")])

            if not self.repo.index.diff("HEAD"):
                return

            # commit if there is any difference
            try:
                commit = index.commit(msg)
            except Exception as e:
                l.warning(f"Internal Git Commit Error: {e}")
                return

            master_user_branch.commit = commit
            state._dirty = False

            self.push()

    def sync_states(self, user=None):
        target_state = self.get_state(user)
        if target_state is None:
            print("Unable to find state for user", user)
            return

        my_state = self.get_state(self.master_user)

        my_state.copy_state(target_state)
        self.commit_state()

    @staticmethod
    def discover_ssh_agent(ssh_agent_cmd):
        proc = subprocess.Popen(ssh_agent_cmd, shell=True, stdout=subprocess.PIPE, stderr=subprocess.PIPE)
        stdout, stderr = proc.communicate()

        stdout = stdout.decode("utf-8")
        stderr = stderr.decode("utf-8")

        if proc.returncode != 0 or stderr:
            raise RuntimeError("Failed to discover SSH agent by running command %s.\n"
                               "Return code: %d.\n"
                               "stderr: %s" % (
                ssh_agent_cmd,
                proc.returncode,
                stderr,
            ))

        # parse output
        m = re.search(r"Found ssh-agent at (\d+)", stdout)
        if m is None:
            print("Failed to find 'Found ssh-agent at'")
            m = re.search(r"SSH_AGENT_PID=(\d+);", stdout)
            if m is None:
                print("Failed to find SSH_AGENT_PID")
                return None, None
            print("Found SSH_AGENT_PID")
            ssh_agent_pid = int(m.group(1))
            m = re.search("SSH_AUTH_SOCK=(.*?);", stdout)
            if m is None:
                print("Failed to find SSH_AUTH_SOCK")
                return None, None
            print("Found SSH_AGENT_SOCK")
            ssh_agent_sock = m.group(1)
        else :
            print("Found ssh-agent at")
            ssh_agent_pid = int(m.group(1))
            m = re.search(r"Found ssh-agent socket at ([^\s]+)", stdout)
            if m is None:
                print("Failed to find 'Found ssh-agent socket at'")
                return None, None
            print("Found ssh-agent socket at")
            ssh_agent_sock = m.group(1)

        return ssh_agent_pid, ssh_agent_sock

    def close(self):
        self.repo.close()
        del self.repo

    def _get_best_refs(self):
        candidates = {}
        for ref in self.repo.refs:  # type: git.Reference
            if f'{BINSYNC_BRANCH_PREFIX}/' not in ref.name:
                continue

            branch_name = ref.name.split("/")[-1]
            if branch_name in candidates:
                # if the candidate exists, and the new one is not remote, don't replace it
                if not ref.is_remote() or ref.remote_name != self.remote:
                    continue

            candidates[branch_name] = ref
        return candidates.values()

    def _setup_repo(self):
        with open(os.path.join(self.repo_root, ".gitignore"), "w") as f:
            f.write(".git/*\n")
        with open(os.path.join(self.repo_root, "binary_hash"), "w") as f:
            f.write(self.binary_hash)
        self.repo.index.add([".gitignore", "binary_hash"])
        self.repo.index.commit("Root commit")
        self.repo.create_head(BINSYNC_ROOT_BRANCH)

    def _get_stored_hash(self):
        branch = [ref for ref in self.repo.refs if ref.name.endswith(BINSYNC_ROOT_BRANCH)][0]
        return branch.commit.tree["binary_hash"].data_stream.read().decode().strip("\n")

    def list_files_in_tree(self, base_tree: git.Tree):
        """
        Lists all the files in a repo at a given tree

        :param commit: A gitpython Tree object
        """
        with self.commit_lock:
            file_list = []
            stack = [base_tree]
            while len(stack) > 0:
                tree = stack.pop()
                # enumerate blobs (files) at this level
                for b in tree.blobs:
                    file_list.append(b.path)
                for subtree in tree.trees:
                    stack.append(subtree)

        return file_list

    def add_data(self, index: git.IndexFile, path: str, data: bytes):
        """
        Adds physical files to the database.

        WARNING: this function touches physical files in the Git Repo which can result in a race
        condition to modify a file while it is also being pushed. ONLY CALL THIS FUNCTION INSIDE
        A COMMIT_LOCK.

        @param index:
        @param path:
        @param data:
        @return:
        """
        fullpath = os.path.join(os.path.dirname(index.repo.git_dir), path)
        pathlib.Path(fullpath).parent.mkdir(parents=True, exist_ok=True)
        with open(fullpath, 'wb') as fp:
            fp.write(data)
        index.add([fullpath])

    def remove_data(self, index: git.IndexFile, path: str):
        with self.commit_lock:
            fullpath = os.path.join(os.path.dirname(index.repo.git_dir), path)
            pathlib.Path(fullpath).parent.mkdir(parents=True, exist_ok=True)
            index.remove([fullpath], working_tree=True)
<|MERGE_RESOLUTION|>--- conflicted
+++ resolved
@@ -1,16 +1,12 @@
 import datetime
 import logging
-<<<<<<< HEAD
 import pathlib
-from typing import Optional, Iterable
-=======
 import os
 import re
 import subprocess
 import threading
 import time
 from typing import Iterable, Optional
->>>>>>> a1760e2c
 
 import filelock
 import git
@@ -346,12 +342,9 @@
                 raise ValueError(f'No such user "{user}" found in repository')
 
             # find the latest commit for the specified user!
-            try:
-                best = max(options, key=lambda ref: ref.commit.authored_date)
-            except Exception as e:
-                l.warning(f"Failed to get commit because: {e}")
-
+            best = max(options, key=lambda ref: ref.commit.authored_date)
             bct = best.commit.tree
+
         return bct
 
     def get_state(self, user=None, version=None):
