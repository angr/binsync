<<<<<<< HEAD
import textwrap
import traceback
import os
from typing import Optional, Dict
import toml
import time
=======
>>>>>>> a1760e2c
import logging
import os
import traceback
from typing import Optional

import toml
from binsync.client import ConnectionWarnings
from binsync.common.ui.qt_objects import (
    QCheckBox,
    QDialog,
    QDir,
    QFileDialog,
    QGridLayout,
    QHBoxLayout,
    QLabel,
    QLineEdit,
    QMessageBox,
    QPushButton,
    QVBoxLayout,
)

l = logging.getLogger(__name__)

class SyncConfig(QDialog):
    """
    The dialog that allows a user to config a BinSync client for:
    - initing a local repo
    - cloning a remote
    - using a locally pulled remote repo
    """
    def __init__(self, controller, open_magic_sync=True, parent=None):
        super().__init__(parent)
        self.controller = controller
        self.open_magic_sync = open_magic_sync
        self.setWindowTitle("Configure BinSync")

        self._main_layout = QVBoxLayout()
        self._user_edit = None  # type:QLineEdit
        self._repo_edit = None  # type:QLineEdit
        self._remote_edit = None  # type:QLineEdit
        self._initrepo_checkbox = None  # type:QCheckBox

        self._init_widgets()
        self.setLayout(self._main_layout)
        self.show()

    def _init_widgets(self):
        upper_layout = QGridLayout()

        # user label
        user_label = QLabel(self)
        user_label.setText("User name")

        self._user_edit = QLineEdit(self)

        row = 0
        upper_layout.addWidget(user_label, row, 0)
        upper_layout.addWidget(self._user_edit, row, 1)
        row += 1

        # binsync label
        binsync_label = QLabel(self)
        binsync_label.setText("Git repo")

        # repo path
        self._repo_edit = QLineEdit(self)
        self._repo_edit.textChanged.connect(self._on_repo_textchanged)
        #self._repo_edit.setFixedWidth(150)

        # repo path selection button
        repo_button = QPushButton(self)
        repo_button.setText("...")
        repo_button.clicked.connect(self._on_repo_clicked)
        repo_button.setFixedWidth(40)

        upper_layout.addWidget(binsync_label, row, 0)
        upper_layout.addWidget(self._repo_edit, row, 1)
        upper_layout.addWidget(repo_button, row, 2)
        row += 1

        # clone from a remote URL
        remote_label = QLabel(self)
        remote_label.setText("Remote URL")
        self._remote_edit = QLineEdit(self)

        upper_layout.addWidget(remote_label, row, 0)
        upper_layout.addWidget(self._remote_edit, row, 1)
        row += 1

        # initialize repo checkbox
        self._initrepo_checkbox = QCheckBox(self)
        self._initrepo_checkbox.setText("Create repository")
        self._initrepo_checkbox.setToolTip("I'm the first user of this binsync project and I'd "
                                           "like to initialize it as a sync repo.")
        self._initrepo_checkbox.setChecked(False)
        #self._initrepo_checkbox.setEnabled(False)

        upper_layout.addWidget(self._initrepo_checkbox, row, 1)
        row += 1

        # buttons
        self._ok_button = QPushButton(self)
        self._ok_button.setText("OK")
        self._ok_button.setDefault(True)
        self._ok_button.clicked.connect(self._on_ok_clicked)

        cancel_button = QPushButton(self)
        cancel_button.setText("Cancel")
        cancel_button.clicked.connect(self._on_cancel_clicked)

        buttons_layout = QHBoxLayout()
        buttons_layout.addWidget(self._ok_button)
        buttons_layout.addWidget(cancel_button)

        # main layout
        self._main_layout.addLayout(upper_layout)
        self._main_layout.addLayout(buttons_layout)

        # change the text if config exists
        self.load_saved_config()

    #
    # Event handlers
    #

    def _on_ok_clicked(self):
        user = self._user_edit.text()
        path = self._repo_edit.text()
        remote_url = self._remote_edit.text()
        init_repo = self._initrepo_checkbox.isChecked()

        l.debug("Attempting to connect to/init repo, user: %s | path: %s | init_repo? %r", user, path, init_repo)

        if not user:
            QMessageBox(self).critical(None, "Invalid user name",
                                       "User name cannot be empty."
                                       )
            return

        if user.lower() == "__root__":
            QMessageBox(self).critical(None, "Invalid user name",
                                       "User name cannot (and should not) be \'__root__\'."
                                       )
            return

        if not remote_url and not os.path.isdir(path) and not init_repo:
            QMessageBox(self).critical(None, "Repo does not exist",
                                       "The specified sync directory does not exist. "
                                       "Do you maybe want to initialize it?"
                                       )
            return

        # convert to remote repo if no local is provided
        if self.is_git_repo(path):
            remote_url = None

        if remote_url and not path:
            path = os.path.join(os.path.dirname(self.controller.binary_path()),
                                os.path.basename(self.controller.binary_path()) + "_bs"
                                )

        try:
            connection_warnings = self.controller.connect(user, path, init_repo=init_repo, remote_url=remote_url)
        except Exception as e:
            l.critical("Error connecting to specified repository!")
            QMessageBox(self).critical(None, "Error connecting to repository", str(e))
            traceback.print_exc()
            return

        #
        # controller is now successfully connected to a real BinSync client. Everything from this point
        # onwards assumes that all normal client properties and functions work.
        #

        # warn user of anything that might look off
        self._parse_and_display_connection_warnings(connection_warnings)
        l.info(f"Client has connected to sync repo with user: {user}.")

        # create and save config if possible
        saved_config = self.save_config()
        if saved_config:
            l.debug(f"Configuration config was saved to {saved_config}.")

        self.close()

    def _on_repo_clicked(self):
        if 'SNAP' in os.environ:
            directory = QFileDialog.getExistingDirectory(self, "Select sync repo", "",
                                                    QFileDialog.ShowDirsOnly | QFileDialog.DontResolveSymlinks | QFileDialog.DontUseNativeDialog)
        else:
            directory = QFileDialog.getExistingDirectory(self, "Select sync repo", "",
                                                         QFileDialog.ShowDirsOnly | QFileDialog.DontResolveSymlinks)
        self._repo_edit.setText(QDir.toNativeSeparators(directory))

    def _on_repo_textchanged(self, new_text):
        # is it a git repo?
        if not self.is_git_repo(new_text.strip()):
            # no it's not
            # maybe we want to clone from the remote side?
            self._initrepo_checkbox.setEnabled(True)
        else:
            # yes it is!
            # we don't want to initialize it or allow cloning from the remote side
            self._initrepo_checkbox.setEnabled(False)

    def _on_cancel_clicked(self):
        self.close()

    #
    # Utils
    #

    def _get_config_path(self):
        binary_path = self.controller.binary_path()
        if not binary_path:
            return None

        # example config: /path/to/fauxware_files/.fauxware.conf.toml
        config_name = "." + os.path.basename(self.controller.binary_path()) + ".conf.toml"
        config_path = os.path.join(os.path.dirname(self.controller.binary_path()), config_name)
        return config_path

    def load_saved_config(self) -> bool:
        config_path = self._get_config_path()
        if not config_path or not os.path.exists(config_path):
            return False

        with open(config_path, "r") as fp:
            config = toml.load(fp)

        self._user_edit.setText(config.get("username", ""))
        self._repo_edit.setText(config.get("repo", ""))
        self._remote_edit.setText(config.get("remote", ""))
        return True

    def save_config(self) -> Optional[str]:
        config_path = self._get_config_path()
        if not config_path:
            return None

        if os.path.exists(config_path):
            os.unlink(config_path)

        config = {
            "username": self._user_edit.text(),
            "repo": self._repo_edit.text(),
            "remote": self._remote_edit.text()
        }
        with open(config_path, "w") as fp:
            toml.dump(config, fp)

        return config_path


    #
    # Static methods
    #

    @staticmethod
    def is_git_repo(path):
        return os.path.isdir(os.path.join(path, ".git"))

    @staticmethod
    def _parse_and_display_connection_warnings(warnings):
        warning_text = ""

        for warning in warnings:
            if warning == ConnectionWarnings.HASH_MISMATCH:
                warning_text += "Warning: the hash stored for this BinSync project does not match"
                warning_text += " the hash of the binary you are attempting to analyze. It's possible"
                warning_text += " you are working on a different binary.\n"

        if len(warning_text) > 0:
            QMessageBox.warning(
                None,
                "BinSync: Connection Warnings",
                warning_text,
                QMessageBox.Ok,
            )<|MERGE_RESOLUTION|>--- conflicted
+++ resolved
@@ -1,12 +1,3 @@
-<<<<<<< HEAD
-import textwrap
-import traceback
-import os
-from typing import Optional, Dict
-import toml
-import time
-=======
->>>>>>> a1760e2c
 import logging
 import os
 import traceback
