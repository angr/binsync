--- conflicted
+++ resolved
@@ -1078,11 +1078,8 @@
     #
 
     @init_checker
-<<<<<<< HEAD
+    def force_push_functions(self, func_addrs: List[int]):
     def force_push_functions(self, func_addrs: List):
-=======
-    def force_push_functions(self, func_addrs: List[int]):
->>>>>>> 0f64d104
         """
         Collects the functions currently stored in the decompiler, not the BS State, and commits it to
         the master users BS Database.
