--- conflicted
+++ resolved
@@ -13,15 +13,8 @@
 
 All data is stored in a human-friendly text format (toml) inside a Git repo.
 
-<<<<<<< HEAD
+
 ## Installing
-=======
-For now, go check out the [Wiki](https://github.com/angr/binsync/wiki).
-
-## Why not collabREate/Sol[IDA]rity/IDArling/copying IDBs around?
-
-## How to install
->>>>>>> 01f17659
 
 ### IDA Pro
 After cloning down this repo, simply copy the `ida_binsync` folder and python file into your IDA Pro plugins folder.
