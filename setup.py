
try:
    from setuptools import setup
    from setuptools import find_packages
    packages = find_packages()
except ImportError:
    from distutils.core import setup
    import os
    packages = [x.strip('./').replace('/','.') for x in os.popen('find -name "__init__.py" | xargs -n1 dirname').read().strip().split('\n')]

setup(
    name='binsync',
    version='0.0.0.1',
    packages=packages,
    install_requires=[
        "sortedcontainers",
        "toml",
        "GitPython",
<<<<<<< HEAD
        "filelock",
=======
        "sip",

>>>>>>> 46a144df
    ],
    description='Collaboration framework for binary analysis tasks.',
    url='https://github.com/angr/binsync',
)<|MERGE_RESOLUTION|>--- conflicted
+++ resolved
@@ -16,12 +16,8 @@
         "sortedcontainers",
         "toml",
         "GitPython",
-<<<<<<< HEAD
         "filelock",
-=======
         "sip",
-
->>>>>>> 46a144df
     ],
     description='Collaboration framework for binary analysis tasks.',
     url='https://github.com/angr/binsync',
